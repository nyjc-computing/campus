--- conflicted
+++ resolved
@@ -7,17 +7,16 @@
 """
 import os
 import secrets
-<<<<<<< HEAD
 from typing import TypedDict, Unpack
-=======
-from typing import TypedDict
->>>>>>> 5c750ea7
 
 import bcrypt
 
 from apps.common.errors import api_errors
 from apps.api.models.base import BaseRecord, ModelResponse
+from apps.api.models.base import BaseRecord, ModelResponse
 from common import devops
+from common.schema import Message, Response
+from common.utils import uid, utc_time
 from common.schema import Message, Response
 from common.utils import uid, utc_time
 if devops.ENV in (devops.STAGING, devops.PRODUCTION):
@@ -45,11 +44,15 @@
             CREATE TABLE IF NOT EXISTS emailotp (
                 id TEXT PRIMARY KEY,
                 email TEXT NOT NULL,,
+            CREATE TABLE IF NOT EXISTS emailotp (
+                id TEXT PRIMARY KEY,
+                email TEXT NOT NULL,,
                 otp_hash TEXT NOT NULL,
                 created_at TEXT NOT NULL,
                 expires_at TEXT NOT NULL
             )
         """)
+    except Exception:  # pylint: disable=try-except-raise
     except Exception:  # pylint: disable=try-except-raise
         # init_db() is not expected to be called in production, so we don't
         # need to handle errors gracefully.
@@ -118,7 +121,20 @@
 
 class OTPRequest(TypedDict, total=True):
     """Request body schema for an emailotp.new operation."""
+class OTPRequest(TypedDict, total=True):
+    """Request body schema for an emailotp.new operation."""
     email: str
+
+
+class OTPVerify(OTPRequest, total=True):
+    """Request body schema for an emailotp.verify operation."""
+    otp: str
+
+
+class OTPRecord(OTPRequest, BaseRecord, total=True):
+    """Schema for a complete OTP record.
+    Currently unused in the API, provided for documentation purpose.
+    """
 
 
 class OTPVerify(OTPRequest, total=True):
@@ -174,6 +190,9 @@
             case Response(status="error", message=message, data=error):
                 raise api_errors.InternalError(message=message, error=error)
         # Insert new OTP
+        otp_id = uid.generate_category_uid("emailotp", length=16)
+        otp_code = OTPRecord(
+            id=otp_id,
         otp_id = uid.generate_category_uid("emailotp", length=16)
         otp_code = OTPRecord(
             id=otp_id,
@@ -183,6 +202,7 @@
             expires_at=expires_at,
         )
         resp = self.storage.insert('otp_codes', otp_code)
+        resp = self.storage.insert('otp_codes', otp_code)
         match resp:
             case Response(status="error", message=message, data=error):
                 raise api_errors.InternalError(message=message, error=error)
