--- conflicted
+++ resolved
@@ -87,11 +87,7 @@
 
     def activate(self, email: str) -> ModelResponse:
         """Actions to perform upon first sign-in."""
-<<<<<<< HEAD
         user_id = uid.generate_user_uid(email)
-=======
-        user_id, _ = email.split('@')
->>>>>>> a0eecfbe
         resp = self.storage.update_by_id(
             TABLE,
             user_id,
