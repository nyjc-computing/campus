--- conflicted
+++ resolved
@@ -2,12 +2,9 @@
 
 API routes for the users resource.
 """
-<<<<<<< HEAD
 
 from typing import Unpack
 
-=======
->>>>>>> 5c750ea7
 from flask import Blueprint, request
 
 from apps.api.models import user
@@ -24,6 +21,7 @@
 
 
 def init_app(app) -> None:
+    """Initialise users routes with the given Flask app/blueprint."""
     """Initialise users routes with the given Flask app/blueprint."""
     user.init_db()
     app.register_blueprint(bp)
@@ -52,6 +50,7 @@
     else:
         return {"error": resp.message}, 400
 
+
 @bp.delete('/<string:user_id>')
 @validate_and_unpack(response={"message": str})
 def delete_user(user_id: str, *_, **__) -> FlaskResponse:  # *_ appease linter
@@ -79,16 +78,8 @@
 )
 def patch_user_profile(user_id: str, *_, **data: Unpack[user.UserUpdate]) -> FlaskResponse:  # *_ appease linter
     """Update a single user's profile."""
-<<<<<<< HEAD
     resp = users.update(user_id, **data)
     return resp.data, 200
-=======
-    if not request.is_json:
-        return {"error": "Request must be JSON"}, 400
-    update = request.get_json()
-    resp = users.update(user_id, **update)
-    return {"message": "Profile updated"}, 200
->>>>>>> 5c750ea7
 
 @bp.get('/<string:user_id>/profile')
 @validate_and_unpack(
@@ -105,4 +96,6 @@
             )
         case Response(status="ok", message=Message.FOUND, data=record):
             return record, 200
+        case Response(status="ok", message=Message.FOUND, data=record):
+            return record, 200
     raise ValueError(f"Unexpected response: {resp}")