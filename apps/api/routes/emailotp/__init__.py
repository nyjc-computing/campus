--- conflicted
+++ resolved
@@ -2,14 +2,10 @@
 
 API routes for the emailotp resource.
 """
-<<<<<<< HEAD
 
 from typing import Unpack
 
 from flask import Blueprint
-=======
-from flask import Blueprint, request
->>>>>>> 5c750ea7
 
 from apps.api.models import otp
 from common.auth import authenticate_client
@@ -29,6 +25,7 @@
 
 
 def init_app(app) -> None:
+    """Initialise emailotp routes with the given Flask app/blueprint."""
     """Initialise emailotp routes with the given Flask app/blueprint."""
     otp.init_db()
     app.register_blueprint(bp)
