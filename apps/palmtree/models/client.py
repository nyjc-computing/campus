"""
Client Models

This module provides classes and utilities for handling client applications
and API keys for Campus services.
"""
import os
from typing import Literal, NotRequired, TypedDict

<<<<<<< HEAD
=======
from apps.palmtree.errors import api_errors
>>>>>>> 88fb2037
from common.drum import postgres
from common.schema import Message, Response
from common.utils import secret, uid, utc_time
from common.validation import name as validname
from common.validation.record import validate_keys

APIName = str
APIKey = str
Email = str


def init_db():
    """Initialize the database with the necessary tables."""
    conn = postgres.get_conn()
    cursor = conn.cursor()
    cursor.execute("""
        CREATE TABLE IF NOT EXISTS client_requests (
            id TEXT PRIMARY KEY,
            requester TEXT NOT NULL,
            name TEXT NOT NULL,
            description TEXT,
            created_on TEXT NOT NULL,
            status TEXT NOT NULL DEFAULT 'review',
            CHECK (status IN ('review', 'rejected', 'approved'))
        )
    """)
    cursor.execute("""
        CREATE TABLE IF NOT EXISTS clients (
            id TEXT PRIMARY KEY,
            client_secret TEXT NOT NULL,
            name TEXT NOT NULL,
            description TEXT,
            created_on TEXT NOT NULL,
            UNIQUE (client_secret),
        )
    """)
    # Note that junction tables violate the assumption of a single-column
    # string primary key, as they are not expected to be directly queried
    # by end users.
    cursor.execute("""
        CREATE TABLE IF NOT EXISTS client_admins (
            client_id TEXT NOT NULL,
            admin_id TEXT NOT NULL,
            PRIMARY KEY (client_id, admin_id),
            FOREIGN KEY (client_id) REFERENCES clients(client_id) ON DELETE CASCADE
        )
    """)
    cursor.execute("""
        CREATE TABLE IF NOT EXISTS api_keys (
            client_id TEXT NOT NULL,
            name TEXT NOT NULL,
            key TEXT NOT NULL,
            PRIMARY KEY (client_id, name),
            UNIQUE (key),
            FOREIGN KEY (client_id) REFERENCES clients(client_id) ON DELETE CASCADE
        )
    """)
    conn.commit()
    conn.close()


class ClientRequest(TypedDict):
    """Data model for a client key request (apply for a client id)."""
    client_request_id: NotRequired[str]
    requester: Email
    name: str
    description: str
    created_on: NotRequired[utc_time.datetime]
    status: NotRequired[Literal["review", "rejected", "approved"]]


class ClientRecord(TypedDict):
    """Data model for a complete client record."""
    # client_id and secret_hash will be generated and need not be provided
    client_id: NotRequired[str]
    secret_hash: NotRequired[str]
    name: str
    description: str
    admins: list[Email]
    created_on: NotRequired[utc_time.datetime]
    api_keys: NotRequired[dict[APIName, APIKey]]


class APIKeyRecord(TypedDict):
    """Data model for an API key."""
    client_id: str
    name: APIName
    key: APIKey


class ClientResponse(Response):
    """Represents a client operation response."""


class ClientIdRequest:
    """Model for database operations related to client id requests."""

    def __init__(self):
        """Initialize the Client model with a storage interface."""
        self.storage = postgres.PostgresDrum()

    def submit_client_request(self, **fields) -> ClientResponse:
        """Submit a request for a new client id."""
        validate_keys(fields, ClientRecord.__required_keys__)
        client_request_id = uid.generate_category_uid("client_request")
        request = ClientRequest(
            client_request_id=client_request_id,
            **fields,
            created_on=utc_time.now(),
            status="review"
        )
        resp = self.storage.insert("client_requests", request)
        match resp:
            case Response(status="error"):
                raise api_errors.InternalError()
            case Response(status="ok"):
                return ClientResponse("ok", Message.CREATED, request)
        raise ValueError(f"Unexpected response: {resp}")

    def get_client_request(self, client_request_id: str) -> ClientResponse:
        """Retrieve a client request by its ID."""
        resp = self.storage.get_by_id("client_requests", client_request_id)
        match resp:
            case Response(status="error"):
                raise api_errors.InternalError()
            case Response(status="ok", message=Message.NOT_FOUND):
                raise api_errors.ConflictError(
                    "Client request not found",
                     client_request_id=client_request_id
                )
            case Response(status="ok", message=Message.FOUND, data=result):
                return ClientResponse("ok", Message.FOUND, result)
        raise ValueError(f"Unexpected response: {resp}")

    def revoke_client_request(self, client_request_id: str) -> ClientResponse:
        """Revoke a client request by its ID."""
        resp = self.storage.delete_by_id("client_requests", client_request_id)
        match resp:
            case Response(status="error"):
                raise api_errors.InternalError()
            case Response(status="ok", message=Message.NOT_FOUND):
                raise api_errors.ConflictError(
                    "Client request not found",
                     client_request_id=client_request_id
                )
            case Response(status="ok", message=Message.DELETED):
                return ClientResponse("ok", Message.DELETED)
        raise ValueError(f"Unexpected response: {resp}")

    def reject_client_request(self, client_request_id: str) -> ClientResponse:
        """Reject a client request by its ID."""
        resp = self.storage.update_by_id(
            "client_requests",
            client_request_id,
            {"status": "rejected"}
        )
        match resp:
            case Response(status="error"):
                raise api_errors.InternalError()
            case Response(status="ok", message=Message.NOT_FOUND):
                raise api_errors.ConflictError(
                    "Client request not found",
                     client_request_id=client_request_id
                )
            case Response(status="ok", message=Message.UPDATED):
                return ClientResponse("ok", Message.SUCCESS)
        raise ValueError(f"Unexpected response: {resp}")

    def approve_client_request(self, client_request_id: str) -> ClientResponse:
        """Approve a client request by its ID."""
        resp = self.storage.update_by_id(
            "client_requests",
            client_request_id,
            {"status": "approved"}
        )
        match resp:
            case Response(status="error"):
                raise api_errors.InternalError()
            case Response(status="ok", message=Message.NOT_FOUND):
                raise api_errors.ConflictError(
                    "Client request not found",
                     client_request_id=client_request_id
                )
            case Response(status="ok", message=Message.UPDATED):
                return ClientResponse("ok", Message.SUCCESS)
        raise ValueError(f"Unexpected response: {resp}")

    def list_client_requests(self) -> ClientResponse:
        """List all client requests."""
        resp = self.storage.get_all("client_requests")
        match resp:
            case Response(status="error"):
                raise api_errors.InternalError()
            case Response(status="ok", message=Message.FOUND, data=result):
                return ClientResponse("ok", Message.FOUND, result)
            case Response(status="ok", message=Message.EMPTY):
                return ClientResponse("ok", Message.EMPTY, [])
        raise ValueError(f"Unexpected response: {resp}")


class Client:
    """Model for database operations related to client applications."""

    def __init__(self):
        """Initialize the Client model with a storage interface."""
        self.storage = postgres.PostgresDrum()

    def create_client(self, **fields) -> ClientResponse:
        """Create a new client with associated admins."""
        # Use Client model to validate keyword arguments
        validate_keys(fields, ClientRequest.__required_keys__)
        client_id = uid.generate_category_uid("client")
        client_secret = secret.generate_client_secret()
        record = ClientRecord(
            client_id=client_id,
            secret_hash=secret.hash_client_secret(
                client_secret,
                os.environ["SECRET_KEY"]
            ),
            **fields,
            created_on=utc_time.now(),
        )

        # Registering a client involves multiple database operations
        # We use a transaction to ensure atomicity, i.e. all operations
        # are committed together, or none are.
        with self.storage.use_transaction():
            # admins are inserted in junction table and not in clients table
            self.storage.insert(
                "clients",
                {k: v for k, v in record.items() if k != "admins"}
            )
            for admin in record["admins"]:
                self.storage.insert(
                    "client_admins",
                    {"client_id": client_id, "admin_email": admin}
                )
            # Check for failed operations
            responses = self.storage.transaction_responses()
            if any(resp.status == "error" for resp in responses):
                self.storage.rollback_transaction()
                raise api_errors.InternalError("Some operations failed")
            else:
                self.storage.commit_transaction()
                return ClientResponse("ok", Message.SUCCESS, record)
        # transaction is automatically closed

    def update_client(
            self,
            client_id: str,
            updates: dict
    ) -> ClientResponse:
        """Update an existing client record."""
        # Validate arguments first to avoid unnecessary database operations
        if not updates:
            return ClientResponse("ok", Message.EMPTY, "Nothing to update")
        if "admins" in updates:
            raise api_errors.InvalidRequestError(
                message="Admins may not be updated directly (use add/remove admin endpoints instead)",
                invalid_fields=["admins"]
            )
        validate_keys(updates, ClientRecord.__required_keys__, required=False)

        resp = self.storage.update_by_id("clients", client_id, updates)
        match resp:
            case Response(status="error"):
                raise api_errors.InternalError()
            case Response(status="ok", message=Message.NOT_FOUND):
                raise api_errors.ConflictError(
                    "Client not found",
                     client_id=client_id
                )
            case Response(status="ok", message=Message.UPDATED):
                return ClientResponse("ok", Message.UPDATED)
        raise ValueError(f"Unexpected response: {resp}")

    def add_client_admin(self, client_id: str, admin_email: Email) -> ClientResponse:
        """Add an admin to a client application."""
        resp = self.storage.insert(
            "client_admins",
            {"client_id": client_id, "admin_email": admin_email}
        )
        match resp:
            case Response(status="error"):
                raise api_errors.InternalError()
            case Response(status="ok", message=Message.CREATED):
                return ClientResponse("ok", Message.SUCCESS)
        raise ValueError(f"Unexpected response: {resp}")

    def remove_client_admin(self, client_id: str, admin_email: Email) -> ClientResponse:
        """Remove an admin from a client application."""
        # Check if admin_email is the last admin
        resp = self.storage.get_matching(
            "client_admins",
            {"client_id": client_id}
        )
        match resp:
            case Response(status="error"):
                raise api_errors.InternalError()
            case Response(status="ok", message=Message.EMPTY):
                raise api_errors.ConflictError(
                    "Client has no admins",
                     client_id=client_id
                )
            case Response(status="ok", message=Message.FOUND, data=result):
                if (
                        result and len(result) == 1
                        and result[0]["admin_email"] == admin_email
                ):
                    raise api_errors.UnauthorizedError(
                        "Cannot remove last client admin",
                        client_id=client_id
                    )

        resp = self.storage.delete_matching(
            "client_admins",
            {"client_id": client_id, "admin_email": admin_email}
        )
        match resp:
            case Response(status="error"):
                raise api_errors.InternalError()
            case Response(status="ok", message=Message.NOT_FOUND):
                raise api_errors.ConflictError(
                    "Client not found",
                     client_id=client_id
                )
            case Response(status="ok", message=Message.DELETED):
                return ClientResponse("ok", Message.SUCCESS)
        raise ValueError(f"Unexpected response: {resp}")

    def get_client(self, client_id: str) -> ClientResponse:
        """Retrieve a client application by its ID, including its admins."""
        resp = self.storage.get_by_id("clients", client_id)
        match resp:
            case Response(status="error"):
                raise api_errors.InternalError()
            case Response(status="ok", message=Message.NOT_FOUND, data=None):
<<<<<<< HEAD
                return ClientResponse("error", Message.NOT_FOUND)
        assert isinstance(resp, postgres.DrumResponse)  # appease mypy
=======
                raise api_errors.ConflictError(
                    "Client not found",
                     client_id=client_id
                )
        assert isinstance(resp, sqlite.DrumResponse)  # appease mypy
>>>>>>> 88fb2037
        client_record = resp.data
        assert isinstance(client_record, dict)

        resp = self.storage.get_matching("client_admins", {"client_id": client_id})
        match resp:
            case Response(status="error"):
                raise api_errors.InternalError()
            case Response(status="ok", data=None):
                # client has no admins
<<<<<<< HEAD
                return ClientResponse("error", Message.INVALID)
        assert isinstance(resp, postgres.DrumResponse)  # appease mypy
=======
                raise api_errors.ConflictError(
                    "Client has no admins",
                     client_id=client_id
                )
        assert isinstance(resp, sqlite.DrumResponse)  # appease mypy
>>>>>>> 88fb2037
        admin_records = resp.data
        assert isinstance(admin_records, list)
        assert all(
            admin_record["client_id"] == client_id
            for admin_record in admin_records
        )

        client_record["admins"] = [
            admin_record["admin_email"]
            for admin_record in admin_records
        ]
        return ClientResponse("ok", Message.SUCCESS, client_record)

    def delete_client(self, client_id: str) -> ClientResponse:
        """Delete a client application by its ID."""
        resp = self.get_client(client_id)
        match resp:
            case Response(status="error"):
                raise api_errors.InternalError()
            case Response(status="ok", data=None):
<<<<<<< HEAD
                return ClientResponse("error", Message.NOT_FOUND)
        assert isinstance(resp, postgres.DrumResponse)  # appease mypy
=======
                raise api_errors.ConflictError(
                    "Client not found",
                     client_id=client_id
                )
        assert isinstance(resp, sqlite.DrumResponse)  # appease mypy
>>>>>>> 88fb2037
        client_record = resp.data
        assert isinstance(client_record, dict)

        with self.storage.use_transaction():
            # Remove admins first
            self.storage.delete_matching(
                "client_admins",
                {"client_id": client_id}
            )
            # Then remove the client
            self.storage.delete_by_id("clients", client_id)
            # Check for failed operations
            responses = self.storage.transaction_responses()
            if any(resp.status == "error" for resp in responses):
                self.storage.rollback_transaction()
                raise api_errors.InternalError("Some operations failed")
            else:
                self.storage.commit_transaction()
                return ClientResponse("ok", Message.SUCCESS)
        # transaction is automatically closed

    def revoke_client(self, client_id: str) -> ClientResponse:
        """Revoke a client secret by its ID, and issue a new secret."""
        client_secret = secret.generate_client_secret()
        resp = self.storage.update_by_id(
            "clients",
            client_id,
            {"secret_hash": secret.hash_client_secret(
                client_secret,
                os.environ["PALMTREE_SECRET_KEY"]
            )}
        )
        match resp:
            case Response(status="error"):
                raise api_errors.InternalError()
            case Response(status="ok", message=Message.NOT_FOUND):
                raise api_errors.ConflictError(
                    "Client not found",
                     client_id=client_id
                )
            case Response(status="ok", message=Message.UPDATED):
                return ClientResponse("ok", Message.SUCCESS, client_secret)
        raise ValueError(f"Unexpected response: {resp}")


class ClientAPIKey:
    """Model for database operations related to client API keys."""

    def __init__(self):
        self.storage = postgres.PostgresDrum()

    def create_api_key(self, client_id: str, *, name: str) -> ClientResponse:
        """Create a new API key for a client.

        Validate name first before calling this function.

        Args:
            client_id: The ID of the client.
            name: The name of the API key.
        
        Returns:
            A ClientResponse indicating the result of the operation.
        """
        if not validname.is_valid_label(name):
            raise api_errors.InvalidRequestError(
                message="Invalid API key name",
                invalid_values=["name"]
            )
        api_key = secret.generate_api_key()
        record = APIKeyRecord(
            client_id=client_id,
            name=name,
            key=api_key
        )
        resp = self.storage.insert("api_keys", record)
        match resp:
            case Response(status="error"):
                raise api_errors.InternalError()
            case Response(status="ok", message=Message.CREATED):
                return ClientResponse("ok", "API key created", record["key"])
        raise ValueError(f"Unexpected response: {resp}")

    def get_api_keys(self, client_id: str) -> ClientResponse:
        """Retrieve all API keys for a client."""
        resp = self.storage.get_matching("api_keys", {"client_id": client_id})
        match resp:
            case Response(status="error"):
                raise api_errors.InternalError()
            case Response(status="ok", message=Message.FOUND, data=result):
                return ClientResponse("ok", Message.SUCCESS, result)
            case Response(status="ok", message=Message.EMPTY):
                return ClientResponse("ok", Message.EMPTY, [])
        raise ValueError(f"Unexpected response: {resp}")

    def delete_api_key(self, client_id: str, name: str) -> ClientResponse:
        """Delete an API key for a client."""
        resp = self.storage.delete_matching(
            "api_keys",
            {"client_id": client_id, "name": name}
        )
        match resp:
            case Response(status="error"):
                raise api_errors.InternalError()
            case Response(status="ok", message=Message.NOT_FOUND):
                raise api_errors.ConflictError(
                    "API key not found",
                     client_id=client_id, name=name
                )
            case Response(status="ok", message=Message.DELETED):
                return ClientResponse(*resp)
        raise ValueError(f"Unexpected response: {resp}")
<|MERGE_RESOLUTION|>--- conflicted
+++ resolved
@@ -7,10 +7,7 @@
 import os
 from typing import Literal, NotRequired, TypedDict
 
-<<<<<<< HEAD
-=======
 from apps.palmtree.errors import api_errors
->>>>>>> 88fb2037
 from common.drum import postgres
 from common.schema import Message, Response
 from common.utils import secret, uid, utc_time
@@ -348,16 +345,11 @@
             case Response(status="error"):
                 raise api_errors.InternalError()
             case Response(status="ok", message=Message.NOT_FOUND, data=None):
-<<<<<<< HEAD
-                return ClientResponse("error", Message.NOT_FOUND)
-        assert isinstance(resp, postgres.DrumResponse)  # appease mypy
-=======
                 raise api_errors.ConflictError(
                     "Client not found",
                      client_id=client_id
                 )
         assert isinstance(resp, sqlite.DrumResponse)  # appease mypy
->>>>>>> 88fb2037
         client_record = resp.data
         assert isinstance(client_record, dict)
 
@@ -367,16 +359,11 @@
                 raise api_errors.InternalError()
             case Response(status="ok", data=None):
                 # client has no admins
-<<<<<<< HEAD
-                return ClientResponse("error", Message.INVALID)
-        assert isinstance(resp, postgres.DrumResponse)  # appease mypy
-=======
                 raise api_errors.ConflictError(
                     "Client has no admins",
                      client_id=client_id
                 )
         assert isinstance(resp, sqlite.DrumResponse)  # appease mypy
->>>>>>> 88fb2037
         admin_records = resp.data
         assert isinstance(admin_records, list)
         assert all(
@@ -397,16 +384,11 @@
             case Response(status="error"):
                 raise api_errors.InternalError()
             case Response(status="ok", data=None):
-<<<<<<< HEAD
-                return ClientResponse("error", Message.NOT_FOUND)
-        assert isinstance(resp, postgres.DrumResponse)  # appease mypy
-=======
                 raise api_errors.ConflictError(
                     "Client not found",
                      client_id=client_id
                 )
         assert isinstance(resp, sqlite.DrumResponse)  # appease mypy
->>>>>>> 88fb2037
         client_record = resp.data
         assert isinstance(client_record, dict)
 
