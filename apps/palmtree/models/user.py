"""
User Models

This module provides classes for managing Campus users.
"""

<<<<<<< HEAD
=======
from apps.palmtree.errors import api_errors
>>>>>>> 88fb2037
from common.drum import postgres
from common.schema import Message, Response
from common.utils import utc_time


def init_db():
    """Initialize the database with the necessary tables."""
    conn = postgres.get_conn()
    cursor = conn.cursor()
    cursor.execute("""
        CREATE TABLE IF NOT EXISTS user (
            id VARCHAR(255) PRIMARY KEY,
            email TEXT NOT NULL,
            nric_name TEXT NOT NULL,
            activated_at TEXT NOT NULL
        )
    """)
    conn.commit()
    conn.close()


class UserResponse(Response):
    """Represents a User model response."""


# No need for a User class yet
class User:
    """User model for handling database operations related to users."""

    def __init__(self):
        """Initialize the OTP model with a storage interface.

        Args:
            storage: Implementation of StorageInterface for database
            operations.
        """
        self.storage = postgres.PostgresDrum()

    def activate(self, user_id: str) -> UserResponse:
        """Actions to perform upon first sign-in."""
        resp = self.storage.update_by_id(
            'user',
            user_id,
            {'activated_at': utc_time.now()}
        )
        match resp:
            case Response(status="error"):
                raise api_errors.InternalError()
            case Response(status="ok", message=Message.UPDATED):
                return UserResponse("ok", "User activated")
        raise ValueError(f"Unexpected response from storage: {resp}")

    def get(self, user_id: str) -> UserResponse:
        """Get a user by id."""
        resp = self.storage.get_by_id('user', user_id)
        match resp:
            case Response(status="error"):
                raise api_errors.InternalError()
            case Response(status="ok", message=Message.FOUND):
                return UserResponse(*resp)
            case Response(status="ok", message=Message.NOT_FOUND):
                raise api_errors.ConflictError(
                    message="User not found",
                    user_id=user_id
                )
        raise ValueError(f"Unexpected response from storage: {resp}")

    def update(self, user_id: str, updates: dict) -> UserResponse:
        """Update a user by id."""
        resp = self.storage.update_by_id('user', user_id, updates)
        match resp:
            case Response(status="error"):
                raise api_errors.InternalError()
            case Response(status="ok", message=Message.UPDATED):
                return UserResponse(*resp)
            case Response(status="ok", message=Message.NOT_FOUND):
                raise api_errors.ConflictError(
                    message="User not found",
                    user_id=user_id
                )
        raise ValueError(f"Unexpected response from storage: {resp}")
<|MERGE_RESOLUTION|>--- conflicted
+++ resolved
@@ -4,10 +4,7 @@
 This module provides classes for managing Campus users.
 """
 
-<<<<<<< HEAD
-=======
 from apps.palmtree.errors import api_errors
->>>>>>> 88fb2037
 from common.drum import postgres
 from common.schema import Message, Response
 from common.utils import utc_time
