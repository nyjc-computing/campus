--- conflicted
+++ resolved
@@ -1,35 +1,24 @@
-<<<<<<< HEAD
 ---
-=======
->>>>>>> 56d45373
 name: Auto-Sync Downstream Branches
 
 on:
   push:
     branches: [main, staging]  # Trigger on updates to upstream branches
-<<<<<<< HEAD
   pull_request:
     types: [closed]
     branches: [main, staging]  # Trigger when PRs are merged
   workflow_dispatch: true  # Allow manual triggering
-=======
-  workflow_dispatch:  # Allow manual triggering
->>>>>>> 56d45373
 
 permissions:
   contents: write
 
 jobs:
   sync-from-main:
-<<<<<<< HEAD
     if: >
       github.ref == 'refs/heads/main' ||
       (github.event_name == 'pull_request' &&
        github.event.pull_request.merged == true &&
        github.event.pull_request.base.ref == 'main')
-=======
-    if: github.ref == 'refs/heads/main'
->>>>>>> 56d45373
     runs-on: ubuntu-latest
     steps:
       - name: Checkout Repository
@@ -41,27 +30,17 @@
       - name: Setup Git User
         run: |
           git config user.name "github-actions[bot]"
-<<<<<<< HEAD
           git config user.email \
             "41898282+github-actions[bot]@users.noreply.github.com"
-=======
-          git config user.email "41898282+github-actions[bot]@users.noreply.github.com"
->>>>>>> 56d45373
 
       - name: Sync Main to Staging
         run: |
           # Fetch latest changes
           git fetch origin main staging
-<<<<<<< HEAD
-
-=======
-          
->>>>>>> 56d45373
           # Check if staging exists
           if ! git show-ref --verify --quiet refs/remotes/origin/staging; then
             echo "Staging branch doesn't exist, skipping sync"
             exit 0
-<<<<<<< HEAD
           fi
 
           # Check if main has new commits not in staging
@@ -89,7 +68,6 @@
         run: |
           # Fetch latest changes
           git fetch origin main weekly
-
           # Check if weekly exists
           if ! git show-ref --verify --quiet refs/remotes/origin/weekly; then
             echo "Weekly branch doesn't exist, skipping sync"
@@ -136,7 +114,6 @@
         run: |
           # Fetch latest changes
           git fetch origin staging weekly
-
           # Check if weekly exists
           if ! git show-ref --verify --quiet refs/remotes/origin/weekly; then
             echo "Weekly branch doesn't exist, skipping sync"
@@ -153,112 +130,6 @@
             git merge origin/staging --no-ff \
               -m "auto-sync: merge approved changes from staging to weekly"
 
-=======
-          fi
-          
-          # Check if main has new commits not in staging
-          BEHIND_COUNT=$(git rev-list --count staging..main)
-          echo "Staging is $BEHIND_COUNT commits behind main"
-          
-          if [ "$BEHIND_COUNT" -gt 0 ]; then
-            echo "Syncing main → staging (direct merge - changes already reviewed)"
-            git checkout staging
-            LOG_OUTPUT=$(git log staging..origin/main --oneline --max-count=10)
-            if [ -z "$LOG_OUTPUT" ]; then
-              LOG_OUTPUT="No new changes detected in main."
-            fi
-            COMMIT_MESSAGE=$(cat <<EOF
-auto-sync: merge approved changes from main to staging
-
-These changes were already reviewed and approved when merged to main.
-Automatically syncing to staging for extended testing.
-
-Changes included:
-$LOG_OUTPUT
-EOF
-            )
-            git merge origin/main --no-ff -m "$COMMIT_MESSAGE"
-            
-            git push origin staging
-            echo "✅ Successfully synced main → staging"
-          else
-            echo "Staging is already up to date with main"
-          fi
-
-      - name: Sync Main to Weekly
-        run: |
-          # Fetch latest changes
-          git fetch origin main weekly
-          
-          # Check if weekly exists
-          if ! git show-ref --verify --quiet refs/remotes/origin/weekly; then
-            echo "Weekly branch doesn't exist, skipping sync"
-            exit 0
-          fi
-          
-          # Check if main has new commits not in weekly
-          BEHIND_COUNT=$(git rev-list --count weekly..main)
-          echo "Weekly is $BEHIND_COUNT commits behind main"
-          
-          if [ "$BEHIND_COUNT" -gt 0 ]; then
-            echo "Syncing main → weekly (direct merge - changes already reviewed)"
-            git checkout weekly
-            git merge origin/main --no-ff -m "auto-sync: merge approved changes from main to weekly
-
-These changes were already reviewed and approved when merged to main.
-Automatically syncing to weekly for continued development.
-
-Changes included:
-$(git log weekly..origin/main --oneline --max-count=10)"
-            
-            git push origin weekly
-            echo "✅ Successfully synced main → weekly"
-          else
-            echo "Weekly is already up to date with main"
-          fi
-
-  sync-from-staging:
-    if: github.ref == 'refs/heads/staging'
-    runs-on: ubuntu-latest
-    steps:
-      - name: Checkout Repository
-        uses: actions/checkout@v4
-        with:
-          fetch-depth: 0
-          token: ${{ secrets.GITHUB_TOKEN }}
-
-      - name: Setup Git User
-        run: |
-          git config user.name "github-actions[bot]"
-          git config user.email "41898282+github-actions[bot]@users.noreply.github.com"
-
-      - name: Sync Staging to Weekly
-        run: |
-          # Fetch latest changes
-          git fetch origin staging weekly
-          
-          # Check if weekly exists
-          if ! git show-ref --verify --quiet refs/remotes/origin/weekly; then
-            echo "Weekly branch doesn't exist, skipping sync"
-            exit 0
-          fi
-          
-          # Check if staging has new commits not in weekly
-          BEHIND_COUNT=$(git rev-list --count weekly..staging)
-          echo "Weekly is $BEHIND_COUNT commits behind staging"
-          
-          if [ "$BEHIND_COUNT" -gt 0 ]; then
-            echo "Syncing staging → weekly (direct merge - changes already reviewed)"
-            git checkout weekly
-            git merge origin/staging --no-ff -m "auto-sync: merge approved changes from staging to weekly
-
-These changes were already reviewed and approved.
-Automatically syncing to weekly for continued development.
-
-Changes included:
-$(git log weekly..origin/staging --oneline --max-count=10)"
-            
->>>>>>> 56d45373
             git push origin weekly
             echo "✅ Successfully synced staging → weekly"
           else
