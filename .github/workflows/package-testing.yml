--- conflicted
+++ resolved
@@ -50,65 +50,45 @@
           
       - name: Build package
         run: |
-<<<<<<< HEAD
-          cd campus/${{ matrix.package }}
-          echo "📦 Building campus-${{ matrix.package }}..."
-          if [[ "${{ matrix.package }}" == "common" || "${{ matrix.package }}" == "models" ]]; then
-            # Only use poetry install/build for non-installable packages
-            poetry install
-            poetry build
-          else
-            # Use install.sh for installable subpackages
-            bash install.sh
-          fi
-          echo "✅ Successfully built campus-${{ matrix.package }}"
-=======
           echo "📦 Building campus-suite..."
           poetry install ${{ matrix.extras && format('[{0}]', matrix.extras) }}
           poetry build
           echo "✅ Successfully built campus-suite"
->>>>>>> 57dbd4b1
           
       - name: Test imports
         run: |
           # Test core package
           poetry run python -c "import campus; print('✅ Core package imports')"
           
-<<<<<<< HEAD
-      - name: Build dependencies
+          # Test extras if specified
+          if [ "${{ matrix.extras }}" = "vault" ]; then
+            poetry run python -c "import campus.vault; print('✅ Vault imports')"
+          elif [ "${{ matrix.extras }}" = "apps" ]; then
+            poetry run python -c "import campus.apps; print('✅ Apps imports')"
+          elif [ "${{ matrix.extras }}" = "full" ]; then
+            poetry run python -c "
+              import campus.vault
+              import campus.apps
+              import campus.models
+              import campus.storage
+              print('✅ All modules import successfully')
+            "
+          fi
+          
+      - name: Verify package artifacts
         run: |
-          # Build common first
-          cd campus/common
-          poetry install
-          poetry build
-          cd ../..
-      - name: Test package build - ${{ matrix.package }}
-        run: |
-          cd campus/${{ matrix.package }}
-          echo "📦 Building campus-${{ matrix.package }}..."
-          if [[ "${{ matrix.package }}" == "models" ]]; then
-            poetry install
-            poetry build
-          else
-            bash install.sh
-          fi
-          echo "✅ Successfully built campus-${{ matrix.package }}"
-          
-      - name: Verify package contents
-        run: |
-          cd campus/${{ matrix.package }}
           ls -la dist/
-          echo "� Package files created:"
+          echo "📋 Package files created:"
           find dist/ -name "*.whl" -o -name "*.tar.gz"
 
-  # Build packages that depend on vault
-  build-storage-packages:
+  # Test installing the package from git
+  test-git-install:
+    needs: build-and-test
     runs-on: ubuntu-latest
-    needs: build-dependent-packages
     strategy:
       matrix:
-        package: ["storage"]  # Packages that depend on vault
-    
+        extras: ["vault", "apps", "full", ""]  # Empty string for no extras
+
     steps:
       - uses: actions/checkout@v4
       
@@ -124,211 +104,6 @@
           poetry config virtualenvs.use-poetry-python false
           poetry config virtualenvs.create true
           
-      - name: Build dependencies
-        run: |
-          # Build common first
-          cd campus/common
-          poetry install
-          poetry build
-          cd ../..
-          # Build vault using install.sh (not poetry install)
-          cd campus/vault
-          bash install.sh
-          cd ../..
-          
-      - name: Test package build - ${{ matrix.package }}
-        run: |
-          cd campus/${{ matrix.package }}
-          echo "📦 Building campus-${{ matrix.package }}..."
-          bash install.sh
-          echo "✅ Successfully built campus-${{ matrix.package }}"
-=======
-          # Test extras if specified
-          if [ "${{ matrix.extras }}" = "vault" ]; then
-            poetry run python -c "import campus.vault; print('✅ Vault imports')"
-          elif [ "${{ matrix.extras }}" = "apps" ]; then
-            poetry run python -c "import campus.apps; print('✅ Apps imports')"
-          elif [ "${{ matrix.extras }}" = "full" ]; then
-            poetry run python -c "
-              import campus.vault
-              import campus.apps
-              import campus.models
-              import campus.storage
-              print('✅ All modules import successfully')
-            "
-          fi
->>>>>>> 57dbd4b1
-          
-      - name: Verify package artifacts
-        run: |
-          ls -la dist/
-          echo "📋 Package files created:"
-          find dist/ -name "*.whl" -o -name "*.tar.gz"
-
-  # Test installing the package from git
-  test-git-install:
-    needs: build-and-test
-    runs-on: ubuntu-latest
-    strategy:
-      matrix:
-<<<<<<< HEAD
-        package: ["apps", "workspace"]  # Packages that depend on multiple others
-    
-    steps:
-      - uses: actions/checkout@v4
-      
-      - name: Set up Python
-        uses: actions/setup-python@v5
-        with:
-          python-version: '3.11'
-          
-      - name: Install Poetry
-        run: |
-          python -m pip install --upgrade pip
-          pip install poetry
-          poetry config virtualenvs.use-poetry-python false
-          poetry config virtualenvs.create true
-          
-      - name: Build all dependencies
-        run: |
-          # Build in dependency order
-          cd campus/common
-          poetry install && poetry build
-          cd ../vault
-          bash install.sh
-          cd ../client
-          bash install.sh
-          cd ../models
-          poetry install && poetry build
-          cd ../storage
-          bash install.sh
-          cd ../..
-          
-      - name: Test package build - ${{ matrix.package }}
-        run: |
-          cd campus/${{ matrix.package }}
-          echo "📦 Building campus-${{ matrix.package }}..."
-          bash install.sh
-          echo "✅ Successfully built campus-${{ matrix.package }}"
-
-  # Test package imports work in isolation
-  test-package-imports:
-    runs-on: ubuntu-latest
-    needs: [build-independent-packages, build-dependent-packages, build-storage-packages, build-final-packages]
-    strategy:
-      matrix:
-        package: ["vault", "client"]  # Only test installable packages
-    
-=======
-        extras: ["vault", "apps", "full", ""]  # Empty string for no extras
-
->>>>>>> 57dbd4b1
-    steps:
-      - uses: actions/checkout@v4
-      
-      - name: Set up Python
-        uses: actions/setup-python@v5
-        with:
-          python-version: '3.11'
-          
-      - name: Install Poetry
-        run: |
-          python -m pip install --upgrade pip
-          pip install poetry
-          poetry config virtualenvs.use-poetry-python false
-          poetry config virtualenvs.create true
-          
-<<<<<<< HEAD
-      - name: Install package using install.sh - ${{ matrix.package }}
-        run: |
-          cd campus/${{ matrix.package }}
-          bash install.sh
-          echo "🧪 Testing isolated import of campus.${{ matrix.package }}..."
-          PYTHONPATH=$(realpath ../..) poetry run python -c "
-          import sys
-          try:
-              import campus.${{ matrix.package }}
-              print('✅ Successfully imported campus.${{ matrix.package }}')
-          except ImportError as e:
-              print(f'❌ Failed to import campus.${{ matrix.package }}: {e}')
-              sys.exit(1)
-          "
-
-  # Test dependency resolution across packages
-  test-dependency-chain:
-    runs-on: ubuntu-latest
-    needs: [build-independent-packages, build-dependent-packages, build-storage-packages, build-final-packages]
-    
-    steps:
-      - uses: actions/checkout@v4
-      
-      - name: Set up Python
-        uses: actions/setup-python@v5
-        with:
-          python-version: '3.11'
-          
-      - name: Install Poetry
-        run: |
-          python -m pip install --upgrade pip
-          pip install poetry
-          poetry config virtualenvs.use-poetry-python false
-          poetry config virtualenvs.create true
-          
-      - name: Test dependency chain
-        run: |
-          echo "🔗 Testing dependency chain: vault → storage → apps"
-          
-          # Test vault (should only need common)
-          cd campus/vault
-          bash install.sh
-          echo "✅ campus-vault dependencies resolved"
-          
-          # Test storage (needs vault + common)
-          cd ../storage
-          bash install.sh
-          echo "✅ campus-storage dependencies resolved"
-          
-          # Test apps (needs all packages)
-          cd ../apps
-          bash install.sh
-          echo "✅ campus-apps dependencies resolved"
-          
-          echo "🎉 All dependency chains working!"
-
-  # Integration test: verify the workspace package works
-  test-workspace-integration:
-    runs-on: ubuntu-latest
-    needs: [build-independent-packages, build-dependent-packages, build-storage-packages, build-final-packages, test-package-imports]
-    
-    steps:
-      - uses: actions/checkout@v4
-      
-      - name: Set up Python
-        uses: actions/setup-python@v5
-        with:
-          python-version: '3.11'
-          
-      - name: Install Poetry
-        run: |
-          python -m pip install --upgrade pip
-          pip install poetry
-          poetry config virtualenvs.use-poetry-python false
-          poetry config virtualenvs.create true
-          
-      - name: Test workspace package
-        run: |
-          cd campus/workspace
-          bash install.sh
-          echo "🏢 Testing workspace integration..."
-          poetry run python -c "
-          import sys
-          try:
-              import campus.workspace
-              print('✅ campus.workspace imports successfully')
-              
-              # Test that individual modules are available
-              import campus.common
-=======
       - name: Create test project
         run: |
           mkdir test-project
@@ -347,7 +122,6 @@
             poetry run python -c "import campus.apps; print('✅ Apps imports')"
           elif [ "${{ matrix.extras }}" = "full" ]; then
             poetry run python -c "
->>>>>>> 57dbd4b1
               import campus.vault
               import campus.apps
               import campus.models
