--- conflicted
+++ resolved
@@ -42,7 +42,6 @@
 
 
 class Message:
-<<<<<<< HEAD
     """Constants of common response messages.
     
     These messages are used to differentiate the possible outcomes of "ok" or "error" responses.
@@ -99,19 +98,4 @@
         return resp
     if resp.message in responseMap:
         return responseMap[resp.message]
-    return None
-=======
-    """Constants of common response messages."""
-    COMPLETED = "Completed"  # Completed without errors
-    CREATED = "Created"  # Successfully created
-    UPDATED = "Updated"  # Successfully updated
-    DELETED = "Deleted"  # Successfully deleted
-    EMPTY = "Empty"  # Record is empty
-    EXPIRED = "Expired"  # Datetime is past
-    FAILED = "Failed"  # Failed to complete
-    FOUND = "Found"  # Record or data found
-    INVALID = "Invalid"  # Invalid input or data
-    NOT_FOUND = "Not found"  # Record or data not found
-    SUCCESS = "Success"  # Request successfully fulfilled
-    VALID = "Valid"  # Input or data is valid
->>>>>>> 59452143
+    return None